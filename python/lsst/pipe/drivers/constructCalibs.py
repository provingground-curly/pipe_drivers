--- conflicted
+++ resolved
@@ -387,11 +387,7 @@
         outputId.update(calibId)
         return outputId
 
-<<<<<<< HEAD
-    def getMjd(self, dataId, timeSystem=dafBase.DateTime.MJD):
-=======
     def getMjd(self, dataId, timescale=dafBase.DateTime.MJD):
->>>>>>> 051736e1
         """Determine the Modified Julian Date (MJD) from a data identifier"""
         dateObs = dataId[self.config.dateObs]
 
@@ -400,11 +396,7 @@
         elif not dateObs.endswith("Z"):
             dateObs += "Z"
 
-<<<<<<< HEAD
-        return dafBase.DateTime(dateObs, timeSystem).get(dafBase.DateTime.MJD)
-=======
         return dafBase.DateTime(dateObs, timescale).get(dafBase.DateTime.MJD)
->>>>>>> 051736e1
 
     def getFilter(self, dataId):
         """Determine the filter from a data identifier"""
